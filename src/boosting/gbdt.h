--- conflicted
+++ resolved
@@ -175,19 +175,11 @@
   /*!
   * \brief Set number of iterations for prediction
   */
-<<<<<<< HEAD
   inline void SetNumIterationForPred(int num_iteration) override {
     if (num_iteration > 0) {
       num_iteration_for_pred_ = num_iteration;
     } else {
       num_iteration_for_pred_ = static_cast<int>(models_.size()) / num_class_;
-=======
-  inline void SetNumUsedModel(int num_used_model) {
-    if (num_used_model >= 0) {
-      num_used_model_ = static_cast<int>(num_used_model / num_class_);
-    } else {
-      num_used_model_ = static_cast<int>(models_.size()) / num_class_;
->>>>>>> 405f45a0
     }
   }
 
